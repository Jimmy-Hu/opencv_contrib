/*M///////////////////////////////////////////////////////////////////////////////////////
//
//  IMPORTANT: READ BEFORE DOWNLOADING, COPYING, INSTALLING OR USING.
//
//  By downloading, copying, installing or using the software you agree to this license.
//  If you do not agree to this license, do not download, install,
//  copy or use the software.
//
//
//                        Intel License Agreement
//                For Open Source Computer Vision Library
//
// Copyright (C) 2000, Intel Corporation, all rights reserved.
// Third party copyrights are property of their respective owners.
//
// Redistribution and use in source and binary forms, with or without modification,
// are permitted provided that the following conditions are met:
//
//   * Redistribution's of source code must retain the above copyright notice,
//     this list of conditions and the following disclaimer.
//
//   * Redistribution's in binary form must reproduce the above copyright notice,
//     this list of conditions and the following disclaimer in the documentation
//     and/or other materials provided with the distribution.
//
//   * The name of Intel Corporation may not be used to endorse or promote products
//     derived from this software without specific prior written permission.
//
// This software is provided by the copyright holders and contributors "as is" and
// any express or implied warranties, including, but not limited to, the implied
// warranties of merchantability and fitness for a particular purpose are disclaimed.
// In no event shall the Intel Corporation or contributors be liable for any direct,
// indirect, incidental, special, exemplary, or consequential damages
// (including, but not limited to, procurement of substitute goods or services;
// loss of use, data, or profits; or business interruption) however caused
// and on any theory of liability, whether in contract, strict liability,
// or tort (including negligence or otherwise) arising in any way out of
// the use of this software, even if advised of the possibility of such damage.
//
//M*/

#include "test_precomp.hpp"
#include "opencv2/highgui.hpp"

using namespace std;
using namespace cv;
using namespace cv::xfeatures2d;

const string IMAGE_TSUKUBA = "/features2d/tsukuba.png";
const string IMAGE_BIKES = "/detectors_descriptors_evaluation/images_datasets/bikes/img1.png";

#define SHOW_DEBUG_LOG 0

static
Mat generateHomography(float angle)
{
    // angle - rotation around Oz in degrees
    float angleRadian = static_cast<float>(angle * CV_PI / 180);
    Mat H = Mat::eye(3, 3, CV_32FC1);
    H.at<float>(0,0) = H.at<float>(1,1) = std::cos(angleRadian);
    H.at<float>(0,1) = -std::sin(angleRadian);
    H.at<float>(1,0) =  std::sin(angleRadian);

    return H;
}

static
Mat rotateImage(const Mat& srcImage, float angle, Mat& dstImage, Mat& dstMask)
{
    // angle - rotation around Oz in degrees
    float diag = std::sqrt(static_cast<float>(srcImage.cols * srcImage.cols + srcImage.rows * srcImage.rows));
    Mat LUShift = Mat::eye(3, 3, CV_32FC1); // left up
    LUShift.at<float>(0,2) = static_cast<float>(-srcImage.cols/2);
    LUShift.at<float>(1,2) = static_cast<float>(-srcImage.rows/2);
    Mat RDShift = Mat::eye(3, 3, CV_32FC1); // right down
    RDShift.at<float>(0,2) = diag/2;
    RDShift.at<float>(1,2) = diag/2;
    Size sz(cvRound(diag), cvRound(diag));

    Mat srcMask(srcImage.size(), CV_8UC1, Scalar(255));

    Mat H = RDShift * generateHomography(angle) * LUShift;
    warpPerspective(srcImage, dstImage, H, sz);
    warpPerspective(srcMask, dstMask, H, sz);

    return H;
}

void rotateKeyPoints(const vector<KeyPoint>& src, const Mat& H, float angle, vector<KeyPoint>& dst)
{
    // suppose that H is rotation given from rotateImage() and angle has value passed to rotateImage()
    vector<Point2f> srcCenters, dstCenters;
    KeyPoint::convert(src, srcCenters);

    perspectiveTransform(srcCenters, dstCenters, H);

    dst = src;
    for(size_t i = 0; i < dst.size(); i++)
    {
        dst[i].pt = dstCenters[i];
        float dstAngle = src[i].angle + angle;
        if(dstAngle >= 360.f)
            dstAngle -= 360.f;
        dst[i].angle = dstAngle;
    }
}

void scaleKeyPoints(const vector<KeyPoint>& src, vector<KeyPoint>& dst, float scale)
{
    dst.resize(src.size());
    for(size_t i = 0; i < src.size(); i++)
        dst[i] = KeyPoint(src[i].pt.x * scale, src[i].pt.y * scale, src[i].size * scale, src[i].angle);
}

static
float calcCirclesIntersectArea(const Point2f& p0, float r0, const Point2f& p1, float r1)
{
    float c = static_cast<float>(norm(p0 - p1)), sqr_c = c * c;

    float sqr_r0 = r0 * r0;
    float sqr_r1 = r1 * r1;

    if(r0 + r1 <= c)
       return 0;

    float minR = std::min(r0, r1);
    float maxR = std::max(r0, r1);
    if(c + minR <= maxR)
        return static_cast<float>(CV_PI * minR * minR);

    float cos_halfA0 = (sqr_r0 + sqr_c - sqr_r1) / (2 * r0 * c);
    float cos_halfA1 = (sqr_r1 + sqr_c - sqr_r0) / (2 * r1 * c);

    float A0 = 2 * acos(cos_halfA0);
    float A1 = 2 * acos(cos_halfA1);

    return  0.5f * sqr_r0 * (A0 - sin(A0)) +
            0.5f * sqr_r1 * (A1 - sin(A1));
}

static
float calcIntersectRatio(const Point2f& p0, float r0, const Point2f& p1, float r1)
{
    float intersectArea = calcCirclesIntersectArea(p0, r0, p1, r1);
    float unionArea = static_cast<float>(CV_PI) * (r0 * r0 + r1 * r1) - intersectArea;
    return intersectArea / unionArea;
}

static
void matchKeyPoints(const vector<KeyPoint>& keypoints0, const Mat& H,
                    const vector<KeyPoint>& keypoints1,
                    vector<DMatch>& matches)
{
    vector<Point2f> points0;
    KeyPoint::convert(keypoints0, points0);
    Mat points0t;
    if(H.empty())
        points0t = Mat(points0);
    else
        perspectiveTransform(Mat(points0), points0t, H);

    matches.clear();
    vector<uchar> usedMask(keypoints1.size(), 0);
    for(int i0 = 0; i0 < static_cast<int>(keypoints0.size()); i0++)
    {
        int nearestPointIndex = -1;
        float maxIntersectRatio = 0.f;
        const float r0 =  0.5f * keypoints0[i0].size;
        for(size_t i1 = 0; i1 < keypoints1.size(); i1++)
        {
            if(nearestPointIndex >= 0 && usedMask[i1])
                continue;

            float r1 = 0.5f * keypoints1[i1].size;
            float intersectRatio = calcIntersectRatio(points0t.at<Point2f>(i0), r0,
                                                      keypoints1[i1].pt, r1);
            if(intersectRatio > maxIntersectRatio)
            {
                maxIntersectRatio = intersectRatio;
                nearestPointIndex = static_cast<int>(i1);
            }
        }

        matches.push_back(DMatch(i0, nearestPointIndex, maxIntersectRatio));
        if(nearestPointIndex >= 0)
            usedMask[nearestPointIndex] = 1;
    }
}

static void removeVerySmallKeypoints(vector<KeyPoint>& keypoints)
{
    size_t i, j = 0, n = keypoints.size();
    for( i = 0; i < n; i++ )
    {
        if( (keypoints[i].octave & 128) != 0 )
            ;
        else
            keypoints[j++] = keypoints[i];
    }
    keypoints.resize(j);
}


class DetectorRotationInvarianceTest : public cvtest::BaseTest
{
public:
    DetectorRotationInvarianceTest(const Ptr<FeatureDetector>& _featureDetector,
                                     float _minKeyPointMatchesRatio,
                                     float _minAngleInliersRatio) :
        featureDetector(_featureDetector),
        minKeyPointMatchesRatio(_minKeyPointMatchesRatio),
        minAngleInliersRatio(_minAngleInliersRatio)
    {
        CV_Assert(featureDetector);
    }

protected:

    void run(int)
    {
        const string imageFilename = string(ts->get_data_path()) + IMAGE_TSUKUBA;

        // Read test data
        Mat image0 = imread(imageFilename), image1, mask1;
        if(image0.empty())
        {
            ts->printf(cvtest::TS::LOG, "Image %s can not be read.\n", imageFilename.c_str());
            ts->set_failed_test_info(cvtest::TS::FAIL_INVALID_TEST_DATA);
            return;
        }

        vector<KeyPoint> keypoints0;
        featureDetector->detect(image0, keypoints0);
        removeVerySmallKeypoints(keypoints0);
        if(keypoints0.size() < 15)
            CV_Error(Error::StsAssert, "Detector gives too few points in a test image\n");

        const int maxAngle = 360, angleStep = 15;
        for(int angle = 0; angle < maxAngle; angle += angleStep)
        {
            Mat H = rotateImage(image0, static_cast<float>(angle), image1, mask1);

            vector<KeyPoint> keypoints1;
            featureDetector->detect(image1, keypoints1, mask1);
            removeVerySmallKeypoints(keypoints1);

            vector<DMatch> matches;
            matchKeyPoints(keypoints0, H, keypoints1, matches);

            int angleInliersCount = 0;

            const float minIntersectRatio = 0.5f;
            int keyPointMatchesCount = 0;
            for(size_t m = 0; m < matches.size(); m++)
            {
                if(matches[m].distance < minIntersectRatio)
                    continue;

                keyPointMatchesCount++;

                // Check does this inlier have consistent angles
                const float maxAngleDiff = 15.f; // grad
                float angle0 = keypoints0[matches[m].queryIdx].angle;
                float angle1 = keypoints1[matches[m].trainIdx].angle;
                if(angle0 == -1 || angle1 == -1)
                    CV_Error(Error::StsBadArg, "Given FeatureDetector is not rotation invariant, it can not be tested here.\n");
                CV_Assert(angle0 >= 0.f && angle0 < 360.f);
                CV_Assert(angle1 >= 0.f && angle1 < 360.f);

                float rotAngle0 = angle0 + angle;
                if(rotAngle0 >= 360.f)
                    rotAngle0 -= 360.f;

                float angleDiff = std::max(rotAngle0, angle1) - std::min(rotAngle0, angle1);
                angleDiff = std::min(angleDiff, static_cast<float>(360.f - angleDiff));
                CV_Assert(angleDiff >= 0.f);
                bool isAngleCorrect = angleDiff < maxAngleDiff;
                if(isAngleCorrect)
                    angleInliersCount++;
            }

            float keyPointMatchesRatio = static_cast<float>(keyPointMatchesCount) / keypoints0.size();
            if(keyPointMatchesRatio < minKeyPointMatchesRatio)
            {
                ts->printf(cvtest::TS::LOG, "Incorrect keyPointMatchesRatio: curr = %f, min = %f.\n",
                           keyPointMatchesRatio, minKeyPointMatchesRatio);
                ts->set_failed_test_info(cvtest::TS::FAIL_BAD_ACCURACY);
                return;
            }

            if(keyPointMatchesCount)
            {
                float angleInliersRatio = static_cast<float>(angleInliersCount) / keyPointMatchesCount;
                if(angleInliersRatio < minAngleInliersRatio)
                {
                    ts->printf(cvtest::TS::LOG, "Incorrect angleInliersRatio: curr = %f, min = %f.\n",
                               angleInliersRatio, minAngleInliersRatio);
                    ts->set_failed_test_info(cvtest::TS::FAIL_BAD_ACCURACY);
                    return;
                }
            }
#if SHOW_DEBUG_LOG
            std::cout << "keyPointMatchesRatio - " << keyPointMatchesRatio
                << " - angleInliersRatio " << static_cast<float>(angleInliersCount) / keyPointMatchesCount << std::endl;
#endif
        }
        ts->set_failed_test_info( cvtest::TS::OK );
    }

    Ptr<FeatureDetector> featureDetector;
    float minKeyPointMatchesRatio;
    float minAngleInliersRatio;
};

class DescriptorRotationInvarianceTest : public cvtest::BaseTest
{
public:
    DescriptorRotationInvarianceTest(const Ptr<FeatureDetector>& _featureDetector,
                                     const Ptr<DescriptorExtractor>& _descriptorExtractor,
                                     int _normType,
                                     float _minDescInliersRatio) :
        featureDetector(_featureDetector),
        descriptorExtractor(_descriptorExtractor),
        normType(_normType),
        minDescInliersRatio(_minDescInliersRatio)
    {
        CV_Assert(featureDetector);
        CV_Assert(descriptorExtractor);
    }

protected:

    void run(int)
    {
        const string imageFilename = string(ts->get_data_path()) + IMAGE_TSUKUBA;

        // Read test data
        Mat image0 = imread(imageFilename), image1, mask1;
        if(image0.empty())
        {
            ts->printf(cvtest::TS::LOG, "Image %s can not be read.\n", imageFilename.c_str());
            ts->set_failed_test_info(cvtest::TS::FAIL_INVALID_TEST_DATA);
            return;
        }

        vector<KeyPoint> keypoints0;
        Mat descriptors0;
        featureDetector->detect(image0, keypoints0);
        removeVerySmallKeypoints(keypoints0);
        if(keypoints0.size() < 15)
            CV_Error(Error::StsAssert, "Detector gives too few points in a test image\n");
        descriptorExtractor->compute(image0, keypoints0, descriptors0);

        BFMatcher bfmatcher(normType);

        const float minIntersectRatio = 0.5f;
        const int maxAngle = 360, angleStep = 15;
        for(int angle = 0; angle < maxAngle; angle += angleStep)
        {
            Mat H = rotateImage(image0, static_cast<float>(angle), image1, mask1);

            vector<KeyPoint> keypoints1;
            rotateKeyPoints(keypoints0, H, static_cast<float>(angle), keypoints1);
            Mat descriptors1;
            descriptorExtractor->compute(image1, keypoints1, descriptors1);

            vector<DMatch> descMatches;
            bfmatcher.match(descriptors0, descriptors1, descMatches);

            int descInliersCount = 0;
            for(size_t m = 0; m < descMatches.size(); m++)
            {
                const KeyPoint& transformed_p0 = keypoints1[descMatches[m].queryIdx];
                const KeyPoint& p1 = keypoints1[descMatches[m].trainIdx];
                if(calcIntersectRatio(transformed_p0.pt, 0.5f * transformed_p0.size,
                                      p1.pt, 0.5f * p1.size) >= minIntersectRatio)
                {
                    descInliersCount++;
                }
            }

            float descInliersRatio = static_cast<float>(descInliersCount) / keypoints0.size();
            if(descInliersRatio < minDescInliersRatio)
            {
                ts->printf(cvtest::TS::LOG, "Incorrect descInliersRatio: curr = %f, min = %f.\n",
                           descInliersRatio, minDescInliersRatio);
                ts->set_failed_test_info(cvtest::TS::FAIL_BAD_ACCURACY);
                return;
            }
#if SHOW_DEBUG_LOG
            std::cout << "descInliersRatio " << static_cast<float>(descInliersCount) / keypoints0.size() << std::endl;
#endif
        }
        ts->set_failed_test_info( cvtest::TS::OK );
    }

    Ptr<FeatureDetector> featureDetector;
    Ptr<DescriptorExtractor> descriptorExtractor;
    int normType;
    float minDescInliersRatio;
};


class DetectorScaleInvarianceTest : public cvtest::BaseTest
{
public:
    DetectorScaleInvarianceTest(const Ptr<FeatureDetector>& _featureDetector,
                                float _minKeyPointMatchesRatio,
                                float _minScaleInliersRatio) :
        featureDetector(_featureDetector),
        minKeyPointMatchesRatio(_minKeyPointMatchesRatio),
        minScaleInliersRatio(_minScaleInliersRatio)
    {
        CV_Assert(featureDetector);
    }

protected:

    void run(int)
    {
        const string imageFilename = string(ts->get_data_path()) + IMAGE_BIKES;

        // Read test data
        Mat image0 = imread(imageFilename);
        if(image0.empty())
        {
            ts->printf(cvtest::TS::LOG, "Image %s can not be read.\n", imageFilename.c_str());
            ts->set_failed_test_info(cvtest::TS::FAIL_INVALID_TEST_DATA);
            return;
        }

        vector<KeyPoint> keypoints0;
        featureDetector->detect(image0, keypoints0);
        removeVerySmallKeypoints(keypoints0);
        if(keypoints0.size() < 15)
            CV_Error(Error::StsAssert, "Detector gives too few points in a test image\n");

        for(int scaleIdx = 1; scaleIdx <= 3; scaleIdx++)
        {
            float scale = 1.f + scaleIdx * 0.5f;
            Mat image1;
            resize(image0, image1, Size(), 1./scale, 1./scale);

            vector<KeyPoint> keypoints1, osiKeypoints1; // osi - original size image
            featureDetector->detect(image1, keypoints1);
            removeVerySmallKeypoints(keypoints1);
            if(keypoints1.size() < 15)
                CV_Error(Error::StsAssert, "Detector gives too few points in a test image\n");

            if(keypoints1.size() > keypoints0.size())
            {
                ts->printf(cvtest::TS::LOG, "Strange behavior of the detector. "
                    "It gives more points count in an image of the smaller size.\n"
                    "original size (%d, %d), keypoints count = %d\n"
                    "reduced size (%d, %d), keypoints count = %d\n",
                    image0.cols, image0.rows, keypoints0.size(),
                    image1.cols, image1.rows, keypoints1.size());
                ts->set_failed_test_info(cvtest::TS::FAIL_INVALID_OUTPUT);
                return;
            }

            scaleKeyPoints(keypoints1, osiKeypoints1, scale);

            vector<DMatch> matches;
            // image1 is query image (it's reduced image0)
            // image0 is train image
            matchKeyPoints(osiKeypoints1, Mat(), keypoints0, matches);

            const float minIntersectRatio = 0.5f;
            int keyPointMatchesCount = 0;
            int scaleInliersCount = 0;

            for(size_t m = 0; m < matches.size(); m++)
            {
                if(matches[m].distance < minIntersectRatio)
                    continue;

                keyPointMatchesCount++;

                // Check does this inlier have consistent sizes
                const float maxSizeDiff = 0.8f;//0.9f; // grad
                float size0 = keypoints0[matches[m].trainIdx].size;
                float size1 = osiKeypoints1[matches[m].queryIdx].size;
                CV_Assert(size0 > 0 && size1 > 0);
                if(std::min(size0, size1) > maxSizeDiff * std::max(size0, size1))
                    scaleInliersCount++;
            }

            float keyPointMatchesRatio = static_cast<float>(keyPointMatchesCount) / keypoints1.size();
            if(keyPointMatchesRatio < minKeyPointMatchesRatio)
            {
                ts->printf(cvtest::TS::LOG, "Incorrect keyPointMatchesRatio: curr = %f, min = %f.\n",
                           keyPointMatchesRatio, minKeyPointMatchesRatio);
                ts->set_failed_test_info(cvtest::TS::FAIL_BAD_ACCURACY);
                return;
            }

            if(keyPointMatchesCount)
            {
                float scaleInliersRatio = static_cast<float>(scaleInliersCount) / keyPointMatchesCount;
                if(scaleInliersRatio < minScaleInliersRatio)
                {
                    ts->printf(cvtest::TS::LOG, "Incorrect scaleInliersRatio: curr = %f, min = %f.\n",
                               scaleInliersRatio, minScaleInliersRatio);
                    ts->set_failed_test_info(cvtest::TS::FAIL_BAD_ACCURACY);
                    return;
                }
            }
#if SHOW_DEBUG_LOG
            std::cout << "keyPointMatchesRatio - " << keyPointMatchesRatio
                << " - scaleInliersRatio " << static_cast<float>(scaleInliersCount) / keyPointMatchesCount << std::endl;
#endif
        }
        ts->set_failed_test_info( cvtest::TS::OK );
    }

    Ptr<FeatureDetector> featureDetector;
    float minKeyPointMatchesRatio;
    float minScaleInliersRatio;
};

class DescriptorScaleInvarianceTest : public cvtest::BaseTest
{
public:
    DescriptorScaleInvarianceTest(const Ptr<FeatureDetector>& _featureDetector,
                                const Ptr<DescriptorExtractor>& _descriptorExtractor,
                                int _normType,
                                float _minDescInliersRatio) :
        featureDetector(_featureDetector),
        descriptorExtractor(_descriptorExtractor),
        normType(_normType),
        minDescInliersRatio(_minDescInliersRatio)
    {
        CV_Assert(featureDetector);
        CV_Assert(descriptorExtractor);
    }

protected:

    void run(int)
    {
        const string imageFilename = string(ts->get_data_path()) + IMAGE_BIKES;

        // Read test data
        Mat image0 = imread(imageFilename);
        if(image0.empty())
        {
            ts->printf(cvtest::TS::LOG, "Image %s can not be read.\n", imageFilename.c_str());
            ts->set_failed_test_info(cvtest::TS::FAIL_INVALID_TEST_DATA);
            return;
        }

        vector<KeyPoint> keypoints0;
        featureDetector->detect(image0, keypoints0);
        removeVerySmallKeypoints(keypoints0);
        if(keypoints0.size() < 15)
            CV_Error(Error::StsAssert, "Detector gives too few points in a test image\n");
        Mat descriptors0;
        descriptorExtractor->compute(image0, keypoints0, descriptors0);

        BFMatcher bfmatcher(normType);
        for(int scaleIdx = 1; scaleIdx <= 3; scaleIdx++)
        {
            float scale = 1.f + scaleIdx * 0.5f;

            Mat image1;
            resize(image0, image1, Size(), 1./scale, 1./scale);

            vector<KeyPoint> keypoints1;
            scaleKeyPoints(keypoints0, keypoints1, 1.0f/scale);
            Mat descriptors1;
            descriptorExtractor->compute(image1, keypoints1, descriptors1);

            vector<DMatch> descMatches;
            bfmatcher.match(descriptors0, descriptors1, descMatches);

            const float minIntersectRatio = 0.5f;
            int descInliersCount = 0;
            for(size_t m = 0; m < descMatches.size(); m++)
            {
                const KeyPoint& transformed_p0 = keypoints0[descMatches[m].queryIdx];
                const KeyPoint& p1 = keypoints0[descMatches[m].trainIdx];
                if(calcIntersectRatio(transformed_p0.pt, 0.5f * transformed_p0.size,
                                      p1.pt, 0.5f * p1.size) >= minIntersectRatio)
                {
                    descInliersCount++;
                }
            }

            float descInliersRatio = static_cast<float>(descInliersCount) / keypoints0.size();
            if(descInliersRatio < minDescInliersRatio)
            {
                ts->printf(cvtest::TS::LOG, "Incorrect descInliersRatio: curr = %f, min = %f.\n",
                           descInliersRatio, minDescInliersRatio);
                ts->set_failed_test_info(cvtest::TS::FAIL_BAD_ACCURACY);
                return;
            }
#if SHOW_DEBUG_LOG
            std::cout << "descInliersRatio " << static_cast<float>(descInliersCount) / keypoints0.size() << std::endl;
#endif
        }
        ts->set_failed_test_info( cvtest::TS::OK );
    }

    Ptr<FeatureDetector> featureDetector;
    Ptr<DescriptorExtractor> descriptorExtractor;
    int normType;
    float minKeyPointMatchesRatio;
    float minDescInliersRatio;
};

// Tests registration

/*
 * Detector's rotation invariance check
 */
TEST(Features2d_RotationInvariance_Detector_SURF, regression)
{
    DetectorRotationInvarianceTest test(SURF::create(),
                                        0.44f,
                                        0.76f);
    test.safe_run();
}

TEST(Features2d_RotationInvariance_Detector_SIFT, DISABLED_regression)
{
    DetectorRotationInvarianceTest test(SIFT::create(),
                                        0.45f,
                                        0.70f);
    test.safe_run();
}

/*
 * Descriptors's rotation invariance check
 */
TEST(Features2d_RotationInvariance_Descriptor_SURF, regression)
{
    DescriptorRotationInvarianceTest test(SURF::create(),
                                          SURF::create(),
                                          NORM_L1,
                                          0.83f);
    test.safe_run();
}

TEST(Features2d_RotationInvariance_Descriptor_SIFT, regression)
{
    DescriptorRotationInvarianceTest test(SIFT::create(),
                                          SIFT::create(),
                                          NORM_L1,
                                          0.98f);
    test.safe_run();
}

<<<<<<< HEAD
TEST(Features2d_RotationInvariance_Descriptor_DAISY, regression)
{
    DescriptorRotationInvarianceTest test(BRISK::create(),
                                          DAISY::create(15, 3, 8, 8, DAISY::NRM_NONE, noArray(), true, true),
                                          NORM_L1,
                                          0.79f);
    test.safe_run();
}

=======
TEST(Features2d_RotationInvariance_Descriptor_LATCH, regression)
{
    DescriptorRotationInvarianceTest test(SIFT::create(),
                                          LATCH::create(),
                                          NORM_HAMMING,
                                          0.9999f);
    test.safe_run();
}


>>>>>>> 7b6fe5cd
/*
 * Detector's scale invariance check
 */
TEST(Features2d_ScaleInvariance_Detector_SURF, regression)
{
    DetectorScaleInvarianceTest test(SURF::create(),
                                     0.64f,
                                     0.84f);
    test.safe_run();
}

TEST(Features2d_ScaleInvariance_Detector_SIFT, regression)
{
    DetectorScaleInvarianceTest test(SIFT::create(),
                                     0.69f,
                                     0.99f);
    test.safe_run();
}

/*
 * Descriptor's scale invariance check
 */
TEST(Features2d_ScaleInvariance_Descriptor_SURF, regression)
{
    DescriptorScaleInvarianceTest test(SURF::create(),
                                       SURF::create(),
                                       NORM_L1,
                                       0.61f);
    test.safe_run();
}

TEST(Features2d_ScaleInvariance_Descriptor_SIFT, regression)
{
    DescriptorScaleInvarianceTest test(SIFT::create(),
                                       SIFT::create(),
                                       NORM_L1,
                                       0.78f);
    test.safe_run();
}


TEST(Features2d_RotationInvariance2_Detector_SURF, regression)
{
    Mat cross(100, 100, CV_8UC1, Scalar(255));
    line(cross, Point(30, 50), Point(69, 50), Scalar(100), 3);
    line(cross, Point(50, 30), Point(50, 69), Scalar(100), 3);

    Ptr<SURF> surf = SURF::create(8000., 3, 4, true, false);

    vector<KeyPoint> keypoints;
    surf->detect(cross, keypoints);

    ASSERT_EQ(keypoints.size(), (vector<KeyPoint>::size_type) 5);
    ASSERT_LT( fabs(keypoints[1].response - keypoints[2].response), 1e-6);
    ASSERT_LT( fabs(keypoints[1].response - keypoints[3].response), 1e-6);
    ASSERT_LT( fabs(keypoints[1].response - keypoints[4].response), 1e-6);
}

TEST(Features2d_ScaleInvariance_Descriptor_DAISY, regression)
{
    DescriptorScaleInvarianceTest test(BRISK::create(),
                                       DAISY::create(15, 3, 8, 8, DAISY::NRM_NONE, noArray(), true, true),
                                       NORM_L1,
                                       0.075f);
    test.safe_run();
}<|MERGE_RESOLUTION|>--- conflicted
+++ resolved
@@ -651,17 +651,6 @@
     test.safe_run();
 }
 
-<<<<<<< HEAD
-TEST(Features2d_RotationInvariance_Descriptor_DAISY, regression)
-{
-    DescriptorRotationInvarianceTest test(BRISK::create(),
-                                          DAISY::create(15, 3, 8, 8, DAISY::NRM_NONE, noArray(), true, true),
-                                          NORM_L1,
-                                          0.79f);
-    test.safe_run();
-}
-
-=======
 TEST(Features2d_RotationInvariance_Descriptor_LATCH, regression)
 {
     DescriptorRotationInvarianceTest test(SIFT::create(),
@@ -672,7 +661,6 @@
 }
 
 
->>>>>>> 7b6fe5cd
 /*
  * Detector's scale invariance check
  */
