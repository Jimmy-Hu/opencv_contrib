@article{Bay06,
  title={Surf: Speeded up robust features},
  author={Bay, Herbert and Tuytelaars, Tinne and Van Gool, Luc},
  journal={Computer Vision--ECCV 2006},
  pages={404--417},
  year={2006},
  publisher={Springer Berlin Heidelberg}
}

@article{Lowe04,
  title={Distinctive image features from scale-invariant keypoints},
  author={Lowe, David G},
  journal={International journal of computer vision},
  volume={60},
  number={2},
  pages={91--110},
  year={2004},
  publisher={Kluwer Academic Publishers}
}

@incollection{calon2010,
  title={Brief: Binary robust independent elementary features},
  author={Calonder, Michael and Lepetit, Vincent and Strecha, Christoph and Fua, Pascal},
  booktitle={Computer Vision--ECCV 2010},
  pages={778--792},
  year={2010},
  publisher={Springer}
}

@incollection{Agrawal08,
  title={Censure: Center surround extremas for realtime feature detection and matching},
  author={Agrawal, Motilal and Konolige, Kurt and Blas, Morten Rufus},
  booktitle={Computer Vision--ECCV 2008},
  pages={102--115},
  year={2008},
  publisher={Springer}
}

@inproceedings{AOV12,
  title={Freak: Fast retina keypoint},
  author={Alahi, Alexandre and Ortiz, Raphael and Vandergheynst, Pierre},
  booktitle={Computer Vision and Pattern Recognition (CVPR), 2012 IEEE Conference on},
  pages={510--517},
  year={2012},
  organization={Ieee}
}

<<<<<<< HEAD
@inproceedings{mair2010_agast,
   title={Adaptive and Generic Corner Detection Based on the Accelerated Segment Test"},
   author={"Elmar Mair and Gregory D. Hager and Darius Burschka and Michael Suppa and Gerhard Hirzinger"},
   year={"2010"},
   month={"September"},
   booktitle={"European Conference on Computer Vision (ECCV'10)"},
   url={"http://www6.in.tum.de/Main/ResearchAgast"}
=======
@incollection{LUCID,
  title={Locally uniform comparison image descriptor},
  author={Ziegler, Andrew, Eric Christiansen, David Kriegman, and Serge J. Belongie}
  booktitle={Advances in Neural Information Processing Systems}
  pages={1--9}
  year={2012}
  publisher={NIPS}
>>>>>>> a1313db9
}<|MERGE_RESOLUTION|>--- conflicted
+++ resolved
@@ -45,15 +45,15 @@
   organization={Ieee}
 }
 
-<<<<<<< HEAD
 @inproceedings{mair2010_agast,
    title={Adaptive and Generic Corner Detection Based on the Accelerated Segment Test"},
    author={"Elmar Mair and Gregory D. Hager and Darius Burschka and Michael Suppa and Gerhard Hirzinger"},
    year={"2010"},
    month={"September"},
    booktitle={"European Conference on Computer Vision (ECCV'10)"},
-   url={"http://www6.in.tum.de/Main/ResearchAgast"}
-=======
+   url={"http://www6.in.tum.de/Main/ResearchAgast"
+}
+
 @incollection{LUCID,
   title={Locally uniform comparison image descriptor},
   author={Ziegler, Andrew, Eric Christiansen, David Kriegman, and Serge J. Belongie}
@@ -61,5 +61,4 @@
   pages={1--9}
   year={2012}
   publisher={NIPS}
->>>>>>> a1313db9
 }