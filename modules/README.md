--- conflicted
+++ resolved
@@ -40,13 +40,9 @@
 
 - **hdf**: Hierarchical Data Storage -- This module contains I/O routines for Hierarchical Data Format: https://en.m.wikipedia.org/wiki/Hierarchical_Data_Format meant to store large amounts of data.
 
-<<<<<<< HEAD
 - **julia**: Julia language wrappers with samples and tests.
 
-- **line_descriptor**: Line Segment Extract and Match -- Methods of extracting, describing and latching line segments using binary descriptors.
-=======
 - **line_descriptor**: Line Segment Extract and Match -- Methods of extracting, describing and matching line segments using binary descriptors.
->>>>>>> 43fff211
 
 - **matlab**: Matlab Interface -- OpenCV Matlab Mex wrapper code generator for certain opencv core modules.
 
