--- conflicted
+++ resolved
@@ -4,11 +4,7 @@
   - clang
 before_script:
   - cd ../
-<<<<<<< HEAD
-  - git clone --depth=1 https://github.com/opencv/opencv.git
-=======
-  - git clone --branch 3.4 --depth=1 https://github.com/opencv/opencv.git
->>>>>>> 8fde8d74
+  - git clone --branch master --depth=1 https://github.com/opencv/opencv.git
   - mkdir build-opencv
   - cd build-opencv
   - cmake 
